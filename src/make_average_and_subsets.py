#! /usr/bin/env python3

"""
Combination average matrix maker and subset analysis
Greg Conan: conan@ohsu.edu
Created 2019-12-12
Last Updated 2020-02-19
"""

##################################
#
# Run make_average_matrix.py to get an average matrix of each entire group, and
# then run automated_subset_analysis.py using those average matrices
#
##################################

# Imports
from conan_tools import *
import shutil
import subprocess
import os

# Get the path to the Automated Subset Analysis (ASA) directory
PWD = get_pwd()
ASA_DIR = (os.path.abspath(os.path.dirname(PWD))
           if os.path.split(PWD)[1] == "src" else PWD)


def main():
    try:
        get_and_print_timestamp_when(sys.argv[0], "started")

        # Get all command-line arguments from user
        arg_names = remove_if_in(get_ASA_arg_names(), "continuous_variables")
        cli_args =  make_avg_paths_absolute(get_cli_args(
            "Make average matrices of groups and use them in subset analyses",
            arg_names, PWD
        ))

        # Make average matrices for each whole group
        for gp_num in (1, 2):
            cli_args = add_default_avg_matr_path_to(cli_args, gp_num)
        run_ASA_or_MAM_script(
            os.path.join(PWD, "make_average_matrix.py"),
            ("matrices_conc_1", "matrices_conc_2", "group_1_avg_file",
             "group_2_avg_file", "output", "example_file", "inverse_fisher_z",
<<<<<<< HEAD
             "correlate_variances"), cli_args
=======
             "correlate_variances"),
             cli_args
>>>>>>> 8ad859a9
        )
        print("Average matrices created: {}".format(*[
            getattr(cli_args, "group_{}_avg_file".format(x)) for x in (1, 2)
        ]))

        # Use those average matrices to run automated_subset_analysis.py
        asa_args = remove_if_in(arg_names, "example_file")
        run_ASA_or_MAM_script("automated_subset_analysis.py",
                              asa_args, make_avg_paths_absolute(cli_args))

        get_and_print_timestamp_when(sys.argv[0], "finished")
    except Exception as e:
        get_and_print_timestamp_when(sys.argv[0], "crashed")
        raise e


def make_avg_paths_absolute(cli_args):
    """
    Validate that average matrix file arguments are absolute paths
    """
    for gp_num in (1, 2):
        avg_matrix = "group_{}_avg_file".format(gp_num)
        avg_matrix_path = getattr(cli_args, avg_matrix, None)
        if avg_matrix_path and not os.path.isabs(avg_matrix_path):
            setattr(cli_args, avg_matrix, os.path.join(cli_args.output,
                                                       avg_matrix_path))
    return cli_args


def run_ASA_or_MAM_script(to_run, to_include, cli_args):
    """
    Run a script in the automated_subset_analysis directory
    :param to_run: String which is the base name of the python3 script to run
    :param to_include: List of strings which name the args for to_run to use
    :param cli_args: argparse namespace with all command-line arguments
    :return: N/A
    """
    cmd = ["python3", os.path.join(ASA_DIR, to_run)]
    for arg in to_include:
        val = getattr(cli_args, arg, None)
        if val:
            if "demo_file" not in arg:
                cmd.append(as_cli_arg(arg))
            if val is not True:
                if isinstance(val, list):
                    val = " ".join((str(v) for v in val))
                cmd.append(str(val))
    os.system(" ".join(cmd))


def remove_if_in(remove_from, to_remove):
    """
    :param remove_from: List of elements to remove something from
    :param to_remove: Object to remove from subtract_from, if it is in the list
    :return: remove_from, but without the object to_remove
    """
    if to_remove in remove_from:
        remove_from.remove(to_remove)
    return remove_from


if __name__ == "__main__":
    main()<|MERGE_RESOLUTION|>--- conflicted
+++ resolved
@@ -44,12 +44,7 @@
             os.path.join(PWD, "make_average_matrix.py"),
             ("matrices_conc_1", "matrices_conc_2", "group_1_avg_file",
              "group_2_avg_file", "output", "example_file", "inverse_fisher_z",
-<<<<<<< HEAD
              "correlate_variances"), cli_args
-=======
-             "correlate_variances"),
-             cli_args
->>>>>>> 8ad859a9
         )
         print("Average matrices created: {}".format(*[
             getattr(cli_args, "group_{}_avg_file".format(x)) for x in (1, 2)
